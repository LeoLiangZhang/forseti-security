--- conflicted
+++ resolved
@@ -32,11 +32,8 @@
 
     # Groups
     GROUP = 'group'
-<<<<<<< HEAD
-=======
 
     # Compute engine
->>>>>>> e37e5431
     BACKEND_SERVICE = 'backend_service'
     FORWARDING_RULE = 'forwarding_rule'
 
